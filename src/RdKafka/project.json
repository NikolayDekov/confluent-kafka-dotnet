--- conflicted
+++ resolved
@@ -8,22 +8,7 @@
     },
 
     "dependencies": {
-<<<<<<< HEAD
-        "RdKafka.Internal.librdkafka-Linux": {
-            "version": "0.9.1-ci-44",
-            "type": "build"
-        },
-        "RdKafka.Internal.librdkafka-Darwin": {
-            "version": "0.9.1-ci-44",
-            "type": "build"
-        },
-        "RdKafka.Internal.librdkafka-Windows": {
-            "version": "0.9.1-ci-44",
-            "type": "build"
-        }
-=======
         "RdKafka.Internal.librdkafka": "0.9.1-ci-16"
->>>>>>> 5d5d9d8e
     },
 
     "frameworks": {
